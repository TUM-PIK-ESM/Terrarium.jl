--- conflicted
+++ resolved
@@ -4,13 +4,7 @@
 
 Terra is being developed alongside [SpeedyWeather.jl](https://github.com/SpeedyWeather/SpeedyWeather.jl) and [Oceananigans.jl](https://github.com/CliMA/Oceananigans.jl) as the land component of the proposed DELTA-ESM project which aims to realize this vision by building a new, user-friendly, and fully GPU/AD-compatible Earth System Model in the Julia programming language.
 
-<<<<<<< HEAD
 !!! warning "🚧🚧 Under construction 🚧🚧"
-=======
-!!! warning
-    🚧🚧 Under construction! 🚧🚧
-    
->>>>>>> c709c01d
     This is an early prototype of our model and is not production-ready. Expect things to change rapidly and break often. If you share our vision for a new paradigm of Earth system modeling and would like to get involved in the project, don’t hesitate to reach out by creating an issue on GitHub issues or sending us an email. We are always happy to welcome new collaborators!
 
 ## Table of contents
