### A Pluto.jl notebook ###
# v0.20.21

using Markdown
using InteractiveUtils

# ╔═╡ 808d5d89-c1d2-4f6a-bd55-4b3a8444c90f
begin
    import Pkg
    Pkg.activate(".")
end

# ╔═╡ 94d82d31-42ec-41de-91e9-b5585b3a72d4
using Terrarium

# ╔═╡ eeb283fa-5360-4bab-83cf-dcbc0bee7949
using CairoMakie

# ╔═╡ 5630efd5-2482-463d-913f-9addb120beec
md"""
# A super basic example model with Terrarium 

In this example we will set up an embarrassingly simple example to demonstrate Terrarium's model interface. Our model will have 1-dimensional exponential dynamics with a constant offset

```math 
\frac{du}{dt} = \alpha u + c + F(t)
```

for an arbitrary prognostic variable ``u``. For the sake of this demonstration we will treat the offset ``c`` as an auxiliary/diagnostic variable even though it is constant in time. ``F(t)`` is an external forcing that we apply. 

We begin by defining our model `struct` that subtypes `Terrarium.AbstractModel`: 
"""

# ╔═╡ 4922e264-c80d-4a5b-8891-a7c8a3fdbfe7
md""" 
A "model" in Terrarium is a subtype of `Terrarium.AbstractModel` and is a `struct` type constisting of
 * `grid` which defines the discretization of the spatial domain
 * `initializer` which is responsible for initializing state variables
 * further fields that define processes, dynamics and submodels 

When we follow the advised naming notations of `grid` and `initializer` we inherit default methods from `Terrarium.AbstractModel` such as `get_grid` and `get_initializer`. For more complex models we might need to implement custom overrides of `initialize!(state, ::Model, ::Initializer)` to initialize model states. 

## What is a "grid"? 

The `grid` defines the spatial discretization. Our grids are based on those of Oceananigans.jl (and SpeedyWeather.jl/RingGrids.jl) in order to take advantage of their capabilities for device-agnostic parallelization.

Terrarium currently provides two grid types: 

* `ColumnGrid` is a set of laterally independent vertical columns with dimensions ``(x, y, z)`` where ``x`` is the column dimension, ``y=1`` is constant, and ``z`` is the vertical axis, 
* `ColumnRingGrid` represents a global (spherical) grid of independent, vertical columns where the spatial discretization in the horizontal direction is defined by a `RingGrids.AbstractGrid`. 

In both cases we need to specificy the vertical discretizataion via an `UniformSpacing`, `ExponentialSpacing` or `PrescribedSpacing`.

## Initializer and Boundary Conditions

For our basic example here the default initializer (which does nothing) will suffice, and we won't have to define a custom one.

Boundary conditions are specified by passing Oceananigans `BoundaryCondition` types to `initialize`. In the case of a linear ODE, however, no boundary conditions are required.

## What's our `grid`? 

For our current example, we are defining a simple linear ODE without any spatial dynamics, so we can get away with just a single column with one vertical layer. We can define it like so:
"""

# ╔═╡ 78f268ef-5385-4c63-bc35-2c973de69da5
grid = ColumnGrid(CPU(), Float64, UniformSpacing(N = 1))

# ╔═╡ 054a8b11-250f-429f-966f-ca3c9a5dc2ef
md"""
## Defining the model

We start by defining a `struct` for our model that inherits from `AbstractModel` and consists of three properties: the spatial `grid`, an `initializer`, and a single `AbstractProcess` defining the dynamics, which we will also implement below.
"""

# ╔═╡ 407786db-607f-4508-b697-fe75b3ce0b25
begin
    @kwdef struct LinearDynamics{NF} <: Terrarium.AbstractProcess
        "Exponential growth rate"
        alpha::NF = 0.01

        "Constant offset for exponential growth"
        c::NF = 0.1
    end

    @kwdef struct ExpModel{NF, Grid <: Terrarium.AbstractLandGrid{NF}, Dyn, Init} <: Terrarium.AbstractModel{NF, Grid}
        "Spatial grid on which state variables are discretized"
        grid::Grid

        "Linear dynamics resulting in exponential growth/decay"
        dynamics::Dyn = LinearDynamics()

        "Model initializer"
        initializer::Init = DefaultInitializer()
    end
end

# ╔═╡ 575d920c-b12e-493f-95a7-5c962c3591fd
md"""
## Defining the model behaviour 

Now, we want to define our intended model behaviour. For this, we need to define the following methods: 

* `variables(::Model)` returns a tuple of variable metadata declaring the state variables. Variables must be one of three types: `prognostic`, `auxiliary` (sometimes referred to as “diagnostic”), or `input`. Prognostic variables fully characterize the state of the system at any given timestep and are updated according to their tendencies (i.e. ``u`` in our example). Tendencies are automatically allocated for each prognostic variable declared by the model. In this example we will treat the offset ``c`` as an auxiliary variable, though we could also just include it as a constant in the tendency computations.
* `compute_auxiliary!(state, ::Model)` computes the values of all auxiliary variables (if necessary) assuming that the prognostic variables of the system in state are available for the current timestep.
* `compute_tendencies!(state, ::Model)` computes the tendencies based on the current values of the prognostic and auxiliary variables stored in state.

So, let's define those: 
"""

# ╔═╡ 82e45724-ba16-4806-9470-5cb4c43ea734
Terrarium.variables(::ExpModel) = (
    Terrarium.prognostic(:u, Terrarium.XY()),
    Terrarium.auxiliary(:c, Terrarium.XY()),
	Terrarium.input(:F, Terrarium.XY()),
)

# ╔═╡ d4d19de7-6f77-4873-9182-9832d1ca4381
md"""
<<<<<<< HEAD
Here, we defined our three variables with their names as a `Symbol` and whether they are 2D variables (`XY`) on the spatial grid or 3D variables (`XYZ`) that also vary along the vertical z-axis. Here we are considering only a simple scalar model so we choose 2D (`XY`).
=======
Here, we defined our two variables with their name as a `Symbol` and whether they are 2D variables (`XY`) on the spatial grid or 3D variables (`XYZ`) that also vary along the vertical z-axis. Here we are considering only a simple scalar model so we choose 2D (`XY`), bearing in mind that all points in the X and Y dimensions of `ColumnGrid` are independent of each other.
>>>>>>> fb50928e

We also need to define `compute_auxiliary!` and `compute_tendencies!` as discussed above. We will use here a pattern which is commonly employed within Terrarium: we unpack the process from the model and forward the method calls to more specialzied ones defined for the `LinearDynamics` process.
"""

# ╔═╡ 5ea313fc-3fbb-4092-a2cc-e0cd1f2fe641
function Terrarium.compute_auxiliary!(state, model::ExpModel)
    return compute_auxiliary!(state, model, model.dynamics)
end

# ╔═╡ 3815424f-6210-470d-aef1-99c60c71072f
function Terrarium.compute_tendencies!(state, model::ExpModel)
    return compute_tendencies!(state, model, model.dynamics)
end

# ╔═╡ 32373599-768f-4809-acdd-4704acc3f30b
md"""
Note that, when implementing models within the Terrarium module itself, the `Terrarium.` qualifier in the definition is not needed.

## Implementing the dynamics

Next, we define the functions that compute the actual dynamics. In order to do this, we need to know a little about how the variables we just defined are handled in our `StateVariables`. The `StateVariables` hold all prognostic and auxiliary variables, their tendencies and closures and additional inputs and forcings in seperate `NamedTuples`. Note that Terrarium also defines shortcuts such that, e.g. in our example, both `state.prognostic.u` and `state.u` would work.

With that in mind, let's define the methods:
"""

# ╔═╡ d55aaf4c-3033-45ba-9d64-8fa8ae4b671c
function Terrarium.compute_auxiliary!(
<<<<<<< HEAD
        state,
        model::ExpModel,
        dynamics::LinearDynamics
    )
    # set auxiliary variable for offset c
    return state.auxiliary.c .= dynamics.c
=======
	state,
	model::ExpModel,
	dynamics::LinearDynamics
)
	# set auxiliary variable for offset c
    state.auxiliary.c .= dynamics.c
>>>>>>> fb50928e
end

# ╔═╡ 5c8be7e4-f150-492b-a75d-96887a11f6da
# du/dt = u + c
function Terrarium.compute_tendencies!(
<<<<<<< HEAD
        state,
        model::ExpModel,
        dynamics::LinearDynamics
    )
    # define the dynamics; we'll use some special characters to make the equation nicer to look at :)
    return let u = state.prognostic.u,
            ∂u∂t = state.tendencies.u,
            α = dynamics.alpha,
            # note again that here we could also just use dynamics.c instead of defining an auxiliary variable!
            c = state.auxiliary.c
			F = state.input.F
        # Write into tendency variable ∂u∂t
        ∂u∂t .= α * u + c + F
    end
=======
	state,
	model::ExpModel,
	dynamics::LinearDynamics
)
	# define the dynamics; we'll use some special characters to make the equation nicer to look at :)
	let u = state.u,
		∂u∂t = state.tendencies.u,
		α = dynamics.alpha,
		# note again that here we could also just use dynamics.c instead of defining an auxiliary variable! 
		c = state.c;
		# Write into tendency variable ∂u∂t
		∂u∂t .=  α * u + c
	end
>>>>>>> fb50928e
end

# ╔═╡ 8d331856-6e9b-41d4-b1be-a84d5fedac8d
md"""
These example compute functions are really the simplest possible, for more complex operations, we would need to define them via `KernelAbstractions` kernels. We will not go into further details on that in this notebook.

However, now we have everything our model needs and we can finally use it! 

## Running our model 

First, we will define our initial conditions using `FieldInitializer`.

`FieldInitializer` can take in functions `(x,z)->val`, arrays or values. It uses `Oceananigans.set!(field, x)`, and allows all input arguments for `x` that `set!` allows: 
"""

# ╔═╡ fad517e2-9d3a-43cd-8e4d-0b72ca55b8c8
initializer = FieldInitializers(u = 1.0)

# ╔═╡ f2d02218-76f6-4b3a-84ca-38772f55d428
md"""
Then, we define our forcing. For that, our time-dependent forcing is loaded in from a `Oceananigans.FieldTimeSeries`. If you want to load the forcing from e.g. a netCDF file you can use the `RasterInputSource` that is based on `Rasters.jl`. In the concrete case, we'll just generate a random forcing: 
"""

# ╔═╡ 252af6a1-73c8-4abe-8100-690564641b0d
begin 
	t_F = 0:1:300
	F = FieldTimeSeries(grid, XY(), t_F)
	F.data .= randn(size(F));
	input = InputSource(; F)
end

# ╔═╡ 452f95e1-3c6b-4e49-935f-1a6f96c96bbb
md"""
Here we constructed a 2D (`XY()`) time series on our `grid` at times `t_F` with random normal distributed data and definetd our `InputSource` for our model based on it. 
"""

# ╔═╡ 4b483c23-9e15-4d03-b275-8f530854669e
md"""
Then, we construct our model from the chosen `grid` and `initializer`
"""

# ╔═╡ 2a4234c5-f529-4166-94c3-0556565348ea
model = ExpModel(grid; initializer)

# ╔═╡ 4c36fdc0-5120-46b9-86ca-e875e23a6c1d
md"""
We now can initialize our model, i.e. we run all pre-computation, and initialize a numerical integrator for our model by passing it
to `initialize` along with a suitable timestepper and our input/forcing data, which we here choose to be the second-order Heun method with a timestep of 1 second.
"""

# ╔═╡ 7e38132b-d406-4863-b88f-90efe2a1bfa2
integrator = initialize(model, ForwardEuler(Δt = 1.0); input_sources=input)

# ╔═╡ ab442662-9975-42e5-b5c7-48687f8cbe12
md"""
We can advance our model by one step via the `timestep!` method:
"""

# ╔═╡ 879d86d2-6828-4957-9aac-cd43508cbf1a
timestep!(integrator)

# ╔═╡ 4676ab3b-4f8f-4f47-9538-5f1e4ef257b1
integrator.state.u

# ╔═╡ 21e20c28-dfe1-4a0a-992f-c3499fbe4be8
md"""
or we can use `run!` for a fixed number of `steps` or over a desired `Dates.Period`:
"""

# ╔═╡ de3d4210-c39f-11f0-3d50-3f95a2361e2a
run!(integrator, period = Hour(1))

# ╔═╡ cce4d4d3-0fa4-4376-bcb6-c52603bc17d6
integrator.state.u

# ╔═╡ 7fa2dfbf-7077-4162-bcc1-ba2bd12b093c
md"""
As you can see, in just 1 hour of simulated time, our state variable already grew from `1` to `4e16`! If that's not exponential growth, we don't know what is ;) 
"""

# ╔═╡ 4c6d76e8-bc92-4abd-b2e8-15d26f5d4953
md"""
But wait there's more! What if we want to actually save the results?

The `integrator` data structure implements the Oceananigans model interface, so we can also use it to set up a `Simulation`:
"""

# ╔═╡ 95f479e2-2ffa-4e15-8952-421465eab2ee
sim = Simulation(integrator; stop_time = 300.0, Δt = 1.0)

# ╔═╡ 26000a4e-77cb-4c04-aeb2-ba5b0e14112a
begin
    # We need to import some types from Oceananigans here for output handling
    using Oceananigans: TimeInterval, JLD2Writer
    using Oceananigans.Units: seconds

    # Reset the integrator to its initial state
    Terrarium.initialize!(integrator)

    output_file = tempname()
    sim.output_writers[:snapshots] = JLD2Writer(
        integrator,
        (u = integrator.state.u,);
        filename = output_file,
        overwrite_existing = true,
        schedule = TimeInterval(10seconds)
    )
end

# ╔═╡ 081d0b29-927c-4a03-a3dd-4dcac043dcc1
md"""
We can then add an output writer to the simulation,
"""

# ╔═╡ 09118f2e-6c41-49e3-abf2-92b70976d755
md"""
and finally `run!` it!
"""

# ╔═╡ 4d416eb0-fbbc-4fec-939c-5c3909b2cef2
run!(sim)

# ╔═╡ 0f607788-53e7-4a55-95f0-3690e9867099
md"""
Then load the output data and plot the results:
"""

# ╔═╡ dbe8d0fa-893f-4c05-9e46-220ab41636f3
# Load output into field time series
fts = FieldTimeSeries(output_file, "u")

# ╔═╡ c06502ff-c021-488c-a333-36233091d046
plot(1:length(fts), [fts[i][1, 1, 1] for i in 1:length(fts)])

# ╔═╡ 25e22154-946f-4c32-a1fa-73d86e935ff3
md"""
Well that's it. We defined and ran a simple exponential model following the Terrarium `AbstractModel` interface! Stay tuned for more!
"""

# ╔═╡ Cell order:
# ╟─5630efd5-2482-463d-913f-9addb120beec
# ╠═808d5d89-c1d2-4f6a-bd55-4b3a8444c90f
# ╠═94d82d31-42ec-41de-91e9-b5585b3a72d4
# ╟─4922e264-c80d-4a5b-8891-a7c8a3fdbfe7
# ╠═78f268ef-5385-4c63-bc35-2c973de69da5
# ╟─054a8b11-250f-429f-966f-ca3c9a5dc2ef
# ╠═407786db-607f-4508-b697-fe75b3ce0b25
# ╟─575d920c-b12e-493f-95a7-5c962c3591fd
# ╠═82e45724-ba16-4806-9470-5cb4c43ea734
# ╟─d4d19de7-6f77-4873-9182-9832d1ca4381
# ╠═5ea313fc-3fbb-4092-a2cc-e0cd1f2fe641
# ╠═3815424f-6210-470d-aef1-99c60c71072f
# ╟─32373599-768f-4809-acdd-4704acc3f30b
# ╠═d55aaf4c-3033-45ba-9d64-8fa8ae4b671c
# ╠═5c8be7e4-f150-492b-a75d-96887a11f6da
# ╟─8d331856-6e9b-41d4-b1be-a84d5fedac8d
# ╠═fad517e2-9d3a-43cd-8e4d-0b72ca55b8c8
# ╟─f2d02218-76f6-4b3a-84ca-38772f55d428
# ╠═252af6a1-73c8-4abe-8100-690564641b0d
# ╟─452f95e1-3c6b-4e49-935f-1a6f96c96bbb
# ╟─4b483c23-9e15-4d03-b275-8f530854669e
# ╠═2a4234c5-f529-4166-94c3-0556565348ea
# ╟─4c36fdc0-5120-46b9-86ca-e875e23a6c1d
# ╠═7e38132b-d406-4863-b88f-90efe2a1bfa2
# ╟─ab442662-9975-42e5-b5c7-48687f8cbe12
# ╠═879d86d2-6828-4957-9aac-cd43508cbf1a
# ╠═4676ab3b-4f8f-4f47-9538-5f1e4ef257b1
# ╟─21e20c28-dfe1-4a0a-992f-c3499fbe4be8
# ╠═de3d4210-c39f-11f0-3d50-3f95a2361e2a
# ╠═cce4d4d3-0fa4-4376-bcb6-c52603bc17d6
# ╟─7fa2dfbf-7077-4162-bcc1-ba2bd12b093c
# ╟─4c6d76e8-bc92-4abd-b2e8-15d26f5d4953
# ╠═95f479e2-2ffa-4e15-8952-421465eab2ee
# ╟─081d0b29-927c-4a03-a3dd-4dcac043dcc1
# ╠═26000a4e-77cb-4c04-aeb2-ba5b0e14112a
# ╟─09118f2e-6c41-49e3-abf2-92b70976d755
# ╠═4d416eb0-fbbc-4fec-939c-5c3909b2cef2
# ╟─eeb283fa-5360-4bab-83cf-dcbc0bee7949
# ╟─0f607788-53e7-4a55-95f0-3690e9867099
# ╠═dbe8d0fa-893f-4c05-9e46-220ab41636f3
# ╠═c06502ff-c021-488c-a333-36233091d046
# ╟─25e22154-946f-4c32-a1fa-73d86e935ff3<|MERGE_RESOLUTION|>--- conflicted
+++ resolved
@@ -116,11 +116,7 @@
 
 # ╔═╡ d4d19de7-6f77-4873-9182-9832d1ca4381
 md"""
-<<<<<<< HEAD
 Here, we defined our three variables with their names as a `Symbol` and whether they are 2D variables (`XY`) on the spatial grid or 3D variables (`XYZ`) that also vary along the vertical z-axis. Here we are considering only a simple scalar model so we choose 2D (`XY`).
-=======
-Here, we defined our two variables with their name as a `Symbol` and whether they are 2D variables (`XY`) on the spatial grid or 3D variables (`XYZ`) that also vary along the vertical z-axis. Here we are considering only a simple scalar model so we choose 2D (`XY`), bearing in mind that all points in the X and Y dimensions of `ColumnGrid` are independent of each other.
->>>>>>> fb50928e
 
 We also need to define `compute_auxiliary!` and `compute_tendencies!` as discussed above. We will use here a pattern which is commonly employed within Terrarium: we unpack the process from the model and forward the method calls to more specialzied ones defined for the `LinearDynamics` process.
 """
@@ -148,27 +144,17 @@
 
 # ╔═╡ d55aaf4c-3033-45ba-9d64-8fa8ae4b671c
 function Terrarium.compute_auxiliary!(
-<<<<<<< HEAD
-        state,
-        model::ExpModel,
-        dynamics::LinearDynamics
-    )
-    # set auxiliary variable for offset c
-    return state.auxiliary.c .= dynamics.c
-=======
 	state,
 	model::ExpModel,
 	dynamics::LinearDynamics
 )
 	# set auxiliary variable for offset c
     state.auxiliary.c .= dynamics.c
->>>>>>> fb50928e
 end
 
 # ╔═╡ 5c8be7e4-f150-492b-a75d-96887a11f6da
 # du/dt = u + c
 function Terrarium.compute_tendencies!(
-<<<<<<< HEAD
         state,
         model::ExpModel,
         dynamics::LinearDynamics
@@ -183,21 +169,6 @@
         # Write into tendency variable ∂u∂t
         ∂u∂t .= α * u + c + F
     end
-=======
-	state,
-	model::ExpModel,
-	dynamics::LinearDynamics
-)
-	# define the dynamics; we'll use some special characters to make the equation nicer to look at :)
-	let u = state.u,
-		∂u∂t = state.tendencies.u,
-		α = dynamics.alpha,
-		# note again that here we could also just use dynamics.c instead of defining an auxiliary variable! 
-		c = state.c;
-		# Write into tendency variable ∂u∂t
-		∂u∂t .=  α * u + c
-	end
->>>>>>> fb50928e
 end
 
 # ╔═╡ 8d331856-6e9b-41d4-b1be-a84d5fedac8d
