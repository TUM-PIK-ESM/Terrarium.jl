"""
    $SIGNATURES

Concatenates one or more tuples together.
"""
tuplejoin() = tuple()
tuplejoin(x) = x
tuplejoin(x, y) = (x..., y...)
tuplejoin(x, y, z...) = (x..., tuplejoin(y, z...)...)

"""
    $SIGNATURES
<<<<<<< HEAD
Evaluates `x / y` unless `iszero(y)` is true, then returns zero.
"""
safediv(x, y) = ifelse(iszero(y), zero(x), x / y)

"""
    merge_duplicates(values::Tuple)
=======
>>>>>>> 5fa3bf11
    
Filters out duplicates from the given tuple. Note that this method is not type stable or allocation-free!
"""
merge_duplicates(values::Tuple) = Tuple(unique(values))

"""
    merge_recursive(nt1::NamedTuple, nt2::NamedTuple)

Recursively merge two nested named tuples. This implementation is loosely based on the one in
[NamedTupleTools](https://github.com/JeffreySarnoff/NamedTupleTools.jl) authored by Jeffrey Sarnoff.
"""
merge_recursive(nt1::NamedTuple, nt2::NamedTuple, nts...) = merge_recursive(merge_recursive(nt1, nt2), nts...)
function merge_recursive(nt1::NamedTuple, nt2::NamedTuple)
    keys_union = keys(nt1) ∪ keys(nt2)
    pairs = map(Tuple(keys_union)) do key
        v1 = get(nt1, key, nothing)
        v2 = get(nt2, key, nothing)
        key => merge_recursive(v1, v2)
    end
    return (; pairs...)
end
# Recursive merge cases
merge_recursive(val, ::Nothing) = val
merge_recursive(::Nothing, val) = val
merge_recursive(_, val) = val # select second value to match behavior of merge

"""
    $SIGNATURES

Evaluates `x / y` unless `iszero(y)` is true, then returns zero.
"""
safediv(x, y) = ifelse(iszero(y), zero(x), x / y)

"""
    $SIGNATURES

Returns a function `f(z)` that linearly interpolates between the given `knots`.
"""
function piecewise_linear(knots::Pair{<:LengthQuantity}...; extrapolation=Interpolations.Flat())
    # extract coordinates and strip units
    zs = collect(map(ustrip ∘ first, knots))
    ys = collect(map(last, knots))
    @assert issorted(zs, rev=true) "depths must be sorted in descending order"
    interp = Interpolations.interpolate((reverse(zs),), reverse(ys), Interpolations.Gridded(Interpolations.Linear()))
    return Interpolations.extrapolate(interp, extrapolation)
end

# fastmap and fastiterate

# Note that fastmap and fastiterate are borrowed (with self permission!) from CryoGrid.jl:
# https://github.com/CryoGrid/CryoGrid.jl/blob/master/src/Utils/Utils.jl
"""
    fastmap(f::F, iter::NTuple{N,Any}...) where {F,N}

Same as `map` for `NTuple`s but with guaranteed type stability. `fastmap` is a `@generated`
function which unrolls calls to `f` into a loop-free tuple construction expression.
"""
@generated function fastmap(f::F, iters::NTuple{N,Any}...) where {F,N}
    expr = Expr(:tuple)
    for j in 1:N
        push!(expr.args, :(f($(map(i -> :(iters[$i][$j]), 1:length(iters))...))))
    end
    return expr
end

"""
    fastmap(f::F, iter::NamedTuple...) where {F}

Same as `map` for `NamedTuple`s but with guaranteed type stability. `fastmap` is a `@generated`
function which unrolls calls to `f` into a loop-free tuple construction expression. All named
tuples must have the same keys but in no particular order. The returned `NamedTuple` 
"""
@generated function fastmap(f::F, nts::NamedTuple...) where {F}
    expr = Expr(:tuple)
    # get keys from first named tuple
    keys = nts[1].parameters[1]
    for key in keys
        push!(
            expr.args,
            :($key = f($(map(i -> :(nts[$i].$key), 1:length(nts))...)))
        )
    end
    return expr
end

"""
    fastiterate(f!::F, iters::NTuple{N,Any}...) where {F,N}

Same as `fastmap` but simply invokes `f!` on each argument set without constructing a tuple.
"""
@generated function fastiterate(f!::F, iters::NTuple{N,Any}...) where {F,N}
    expr = Expr(:block)
    for j in 1:N
        push!(expr.args, :(f!($(map(i -> :(iters[$i][$j]), 1:length(iters))...))))
    end
    push!(expr.args, :(return nothing))
    return expr
end
fastiterate(f!::F, iters::NamedTuple) where {F} = fastiterate(f!, values(iters))<|MERGE_RESOLUTION|>--- conflicted
+++ resolved
@@ -10,15 +10,6 @@
 
 """
     $SIGNATURES
-<<<<<<< HEAD
-Evaluates `x / y` unless `iszero(y)` is true, then returns zero.
-"""
-safediv(x, y) = ifelse(iszero(y), zero(x), x / y)
-
-"""
-    merge_duplicates(values::Tuple)
-=======
->>>>>>> 5fa3bf11
     
 Filters out duplicates from the given tuple. Note that this method is not type stable or allocation-free!
 """
