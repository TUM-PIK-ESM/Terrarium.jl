--- conflicted
+++ resolved
@@ -218,17 +218,6 @@
     por = porosity(idx, state, hydrology, strat, bgc)
     sat = state.pore_water_ice_saturation[i, j, k]
     Lθ = L*sat*por
-<<<<<<< HEAD
-    # calculate unfrozen water content
-    # Case 1: U < -Lθ -> frozen; Case 2: U ≥ -Lθ, Case 2a: U ≥ Lθ -> thawed, Case 2b: -Lθ ≤ U < 0 → phase change
-    state.liquid_water_fraction[i, j, k] = NF(U >= -Lθ)*(one(NF) - NF(U < zero(NF))*safediv(U, -Lθ))
-
-    fracs = soil_volumetric_fractions(idx, state, strat, hydrology, bgc)
-    C = heatcapacity(energy.thermal_properties, fracs)
-    # calculate temperature from internal energy and liquid water fraction
-    # Case 1: U < -L0 -> frozen; Case 2: U ≥ -L0; Case 2a: U ≥ 0 -> thawed; Case 2b: -L0 ≤ U < 0 -> phase change                            
-    T = state.temperature[i, j, k] = (U < -Lθ) * (U + Lθ) / C + (U >= zero(U)) * U / C
-=======
     # calculate unfrozen water content;
     # note the use of safediv to handle the edge case where porosity, and thus Lθ, is zero
     state.liquid_water_fraction[i, j, k] = NF(U >= -Lθ)*(one(NF) - NF(U < zero(NF))*safediv(U, -Lθ))
@@ -263,6 +252,5 @@
             zero(eltype(state.temperature))
         )
     )
->>>>>>> 6a7aaa92
     return T
 end