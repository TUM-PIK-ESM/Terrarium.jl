--- conflicted
+++ resolved
@@ -123,11 +123,6 @@
     return nothing 
 end
 
-<<<<<<< HEAD
-"""
-Invoke `fill_halo_regions!` for all fields in `state`.
-"""
-=======
 function Base.copyto!(
     state::StateVariables{prognames, tendnames, auxnames, inputnames, nsnames, closurenames}, 
     other::StateVariables{prognames, tendnames, auxnames, inputnames, nsnames, closurenames}
@@ -153,7 +148,9 @@
     return nothing
 end
 
->>>>>>> 15abbfc4
+"""
+Invoke `fill_halo_regions!` for all fields in `state`.
+"""
 function fill_halo_regions!(state::StateVariables)
     # fill_halo_regions! for all prognostic variables
     fastiterate(state.prognostic) do field
